from __future__ import print_function, absolute_import, division

import warnings

import numpy as np
from numpy.ma.core import nomask

from astropy import convolution
from astropy import units as u
from astropy import wcs
#from astropy import log
from astropy.io.fits import Header, Card, HDUList, PrimaryHDU
from radio_beam import Beam

from .io.core import determine_format
from . import spectral_axis
from .utils import SliceWarning
from .cube_utils import convert_bunit
from . import wcs_utils
from .masks import BooleanArrayMask, MaskBase

from .base_class import (BaseNDClass, SpectralAxisMixinClass,
                         SpatialCoordMixinClass, MaskableArrayMixinClass,
                         MultiBeamMixinClass
                        )
from . import cube_utils

__all__ = ['LowerDimensionalObject', 'Projection', 'Slice', 'OneDSpectrum']


class LowerDimensionalObject(u.Quantity, BaseNDClass):
    """
    Generic class for 1D and 2D objects.
    """

    @property
    def header(self):
        header = self._header
        # This inplace update is OK; it's not bad to overwrite WCS in this
        # header
        if self.wcs is not None:
            header.update(self.wcs.to_header())
        header['BUNIT'] = self.unit.to_string(format='fits')
        for keyword in header:
            if 'NAXIS' in keyword:
                del header[keyword]
        header.insert(2, Card(keyword='NAXIS', value=self.ndim))
        for ind,sh in enumerate(self.shape[::-1]):
            header.insert(3+ind, Card(keyword='NAXIS{0:1d}'.format(ind+1),
                                      value=sh))

        if 'beam' in self.meta:
            header.update(self.meta['beam'].to_header_keywords())

        return header

    @property
    def hdu(self):
        if self.wcs is None:
            hdu = PrimaryHDU(self.value)
        else:
            hdu = PrimaryHDU(self.value, header=self.header)
        hdu.header['BUNIT'] = self.unit.to_string(format='fits')

        if 'beam' in self.meta:
            hdu.header.update(self.meta['beam'].to_header_keywords())

        return hdu

    def write(self, filename, format=None, overwrite=False):
        """
        Write the lower dimensional object to a file.

        Parameters
        ----------
        filename : str
            The path to write the file to
        format : str
            The kind of file to write. (Currently limited to 'fits')
        overwrite : bool
            If True, overwrite ``filename`` if it exists
        """
        if format is None:
            format = determine_format(filename)
        if format == 'fits':
            try:
                self.hdu.writeto(filename, overwrite=overwrite)
            except TypeError:
                self.hdu.writeto(filename, clobber=overwrite)
        else:
            raise ValueError("Unknown format '{0}' - the only available "
                             "format at this time is 'fits'")


    def __getslice__(self, start, end, increment=None):
        # I don't know why this is needed, but apparently one of the inherited
        # classes implements getslice, which forces us to overwrite it
        # I can't find any examples where __getslice__ is actually implemented,
        # though, so this seems like a deep and frightening bug.
        #log.debug("Getting a slice from {0} to {1}".format(start,end))
        return self.__getitem__(slice(start, end, increment))

    def __getitem__(self, key, **kwargs):
        """
        Return a new `~spectral_cube.lower_dimensional_structures.LowerDimensionalObject` of the same class while keeping
        other properties fixed.
        """
        new_qty = super(LowerDimensionalObject, self).__getitem__(key)

        if new_qty.ndim < 2:
            # do not return a projection
            return u.Quantity(new_qty)

        if self._wcs is not None:
            if ((isinstance(key, tuple) and
                 any(isinstance(k, slice) for k in key) and
                 len(key) > self.ndim)):
                # Example cases include: indexing tricks like [:,:,None]
                warnings.warn("Slice {0} cannot be used on this {1}-dimensional"
                              " array's WCS.  If this is intentional, you "
                              " should use this {2}'s ``array``  or ``quantity``"
                              " attribute."
                              .format(key, self.ndim, type(self)),
                              SliceWarning
                             )
                return self.quantity[key]
            else:
                newwcs = self._wcs[key]
        else:
            newwcs = None

        new = self.__class__(value=new_qty.value,
                             unit=new_qty.unit,
                             copy=False,
                             wcs=newwcs,
                             meta=self._meta,
                             mask=(self._mask[key] if self._mask is not nomask
                                   else None),
                             header=self._header,
                             **kwargs)

        new._wcs = newwcs
        new._meta = self._meta
        new._mask=(self._mask[key] if self._mask is not nomask else nomask)
        new._header = self._header

        return new

    def __array_finalize__(self, obj):
        #log.debug("Finalizing self={0}{1} obj={2}{3}"
        #          .format(self, type(self), obj, type(obj)))
        self._wcs = getattr(obj, '_wcs', None)
        self._meta = getattr(obj, '_meta', None)
        self._mask = getattr(obj, '_mask', None)
        self._header = getattr(obj, '_header', None)
        self._spectral_unit = getattr(obj, '_spectral_unit', None)
        super(LowerDimensionalObject, self).__array_finalize__(obj)

    @property
    def __array_priority__(self):
        return super(LowerDimensionalObject, self).__array_priority__*2

    @property
    def array(self):
        """
        Get a pure array representation of the LDO.  Useful when multiplying
        and using numpy indexing tricks.
        """
        return np.asarray(self)

    @property
    def quantity(self):
        """
        Get a pure `~astropy.units.Quantity` representation of the LDO.
        """
        return u.Quantity(self)

    def to(self, unit, equivalencies=[], freq=None):
        """
        Return a new `~spectral_cube.lower_dimensional_structures.Projection`
        of the same class with the specified unit.

        See `astropy.units.Quantity.to` for further details.
        """

        if not isinstance(unit, u.Unit):
            unit = u.Unit(unit)

        if unit == self.unit:
            # No copying
            return self

        if ((self.unit.is_equivalent(u.Jy / u.beam) and
             not any({u.Jy/u.beam, u.K}.issubset(set(eq)) for eq in equivalencies))):
            # the 'not any' above checks that there is not already a defined
            # Jy<->K equivalency.  If there is, the code below is redundant
            # and will cause problems.

            if hasattr(self, 'beams'):
                factor = (self.jtok_factors(equivalencies=equivalencies) *
                          (self.unit*u.beam).to(u.Jy))
            else:
                # replace "beam" with the actual beam
                if not hasattr(self, 'beam'):
                    raise ValueError("To convert objects with Jy/beam units, "
                                     "the object needs to have a beam defined.")
                brightness_unit = self.unit * u.beam

                # create a beam equivalency for brightness temperature
                if freq is None:
                    try:
                        freq = self.with_spectral_unit(u.Hz).spectral_axis
                    except AttributeError:
                        raise TypeError("Object of type {0} has no spectral "
                                        "information. `freq` must be provided for"
                                        " unit conversion from Jy/beam"
                                        .format(type(self)))
                else:
                    if not freq.unit.is_equivalent(u.Hz):
                        raise u.UnitsError("freq must be given in equivalent "
                                           "frequency units.")

<<<<<<< HEAD
                bmequiv = self.beam.jtok_equiv(freq)
                factor = brightness_unit.to(unit,
                                            equivalencies=bmequiv + list(equivalencies))
=======
            bmequiv = self.beam.jtok_equiv(freq)

            # backport to handle astropy < 3: the beam equivalency was only
            # modified to handle jy/beam in astropy 3
            if bmequiv[0] == u.Jy:
                bmequiv.append([u.Jy/u.beam, u.K, bmequiv[2], bmequiv[3]])

            factor = brightness_unit.to(unit,
                                        equivalencies=bmequiv + list(equivalencies))
>>>>>>> 50596948

        else:
            # scaling factor
            factor = self.unit.to(unit, equivalencies=equivalencies)

        converted_array = (self.quantity * factor).value

        # use private versions of variables, not the generated property
        # versions
        # Not entirely sure the use of __class__ here is kosher, but we do want
        # self.__class__, not super()
        new = self.__class__(value=converted_array, unit=unit, copy=True,
                             wcs=self._wcs, meta=self._meta, mask=self._mask,
                             header=self._header)

        return new

    @property
    def _mask(self):
        """ Annoying hack to deal with np.ma.core.is_mask failures (I don't
        like using __ but I think it's necessary here)"""
        if self.__mask is None:
            # need this to be *exactly* the numpy boolean False
            return nomask
        return self.__mask

    @_mask.setter
    def _mask(self, value):
        self.__mask = value

    def shrink_mask(self):
        """
        Copy of the numpy masked_array shrink_mask method.  This is essentially
        a hack needed for matplotlib to show images.
        """
        m = self._mask
        if m.ndim and not m.any():
            self._mask = nomask
        return self

class Projection(LowerDimensionalObject, SpatialCoordMixinClass):

    def __new__(cls, value, unit=None, dtype=None, copy=True, wcs=None,
                meta=None, mask=None, header=None, beam=None,
                read_beam=False):

        if np.asarray(value).ndim != 2:
            raise ValueError("value should be a 2-d array")

        if wcs is not None and wcs.wcs.naxis != 2:
            raise ValueError("wcs should have two dimension")

        self = u.Quantity.__new__(cls, value, unit=unit, dtype=dtype,
                                  copy=copy).view(cls)
        self._wcs = wcs
        self._meta = {} if meta is None else meta
        self._mask = mask
        if header is not None:
            self._header = header
        else:
            self._header = Header()

        if beam is None:
            if "beam" in self.meta:
                beam = self.meta['beam']
            elif read_beam:
                beam = cube_utils.try_load_beam(header)
                if beam is None:
                    warnings.warn("Cannot load beam from header.")

        if beam is not None:
            self.beam = beam
            self.meta['beam'] = beam
            # TODO: Enable header updating when non-celestial slices are
            # properly handled in the WCS object.
            # self._header.update(beam.to_header_keywords())

        return self

    def with_beam(self, beam):
        '''
        Attach a new beam object to the Projection.

        Parameters
        ----------
        beam : `~radio_beam.Beam`
            A new beam object.
        '''

        meta = self.meta.copy()
        meta['beam'] = beam

        self = Projection(self.value, unit=self.unit, wcs=self.wcs,
                          meta=meta, header=self.header,
                          beam=beam)

        return self

    @property
    def beam(self):
        return self._beam

    @beam.setter
    def beam(self, obj):

        if not isinstance(obj, Beam):
            raise TypeError("beam must be a radio_beam.Beam object.")

        self._beam = obj

    @staticmethod
    def from_hdu(hdu):
        '''
        Return a projection from a FITS HDU.
        '''
        if isinstance(hdu, HDUList):
            hdul = hdu
            hdu = hdul[0]

        if not len(hdu.data.shape) == 2:
            raise ValueError("HDU must contain two-dimensional data.")

        meta = {}

        mywcs = wcs.WCS(hdu.header)

        if "BUNIT" in hdu.header:
            unit = convert_bunit(hdu.header["BUNIT"])
            meta["BUNIT"] = hdu.header["BUNIT"]
        else:
            unit = None

        beam = cube_utils.try_load_beam(hdu.header)

        self = Projection(hdu.data, unit=unit, wcs=mywcs, meta=meta,
                          header=hdu.header, beam=beam)

        return self

    def quicklook(self, filename=None, use_aplpy=True, aplpy_kwargs={}):
        """
        Use `APLpy <https://pypi.python.org/pypi/APLpy>`_ to make a quick-look
        image of the projection. This will make the ``FITSFigure`` attribute
        available.

        If there are unmatched celestial axes, this will instead show an image
        without axis labels.

        Parameters
        ----------
        filename : str or Non
            Optional - the filename to save the quicklook to.
        """
        if use_aplpy:
            try:
                if not hasattr(self, 'FITSFigure'):
                    import aplpy
                    self.FITSFigure = aplpy.FITSFigure(self.hdu,
                                                       **aplpy_kwargs)

                self.FITSFigure.show_grayscale()
                self.FITSFigure.add_colorbar()
                if filename is not None:
                    self.FITSFigure.save(filename)
            except (wcs.InconsistentAxisTypesError, ImportError):
                self._quicklook_mpl(filename=filename)
        else:
            self._quicklook_mpl(filename=filename)

    def _quicklook_mpl(self, filename=None):
        from matplotlib import pyplot
        self.figure = pyplot.imshow(self.value)
        if filename is not None:
            self.figure.savefig(filename)

    def convolve_to(self, beam, convolve=convolution.convolve_fft):
        """
        Convolve the image to a specified beam.

        Parameters
        ----------
        beam : `radio_beam.Beam`
            The beam to convolve to
        convolve : function
            The astropy convolution function to use, either
            `astropy.convolution.convolve` or
            `astropy.convolution.convolve_fft`

        Returns
        -------
        proj : `Projection`
            A Projection convolved to the given ``beam`` object.
        """

        self._raise_wcs_no_celestial()

        if not hasattr(self, 'beam'):
            raise ValueError("No beam is contained in Projection.meta.")

        pixscale = wcs.utils.proj_plane_pixel_area(self.wcs.celestial)**0.5 * u.deg

        convolution_kernel = \
            beam.deconvolve(self.beam).as_kernel(pixscale)

        newdata = convolve(self.value, convolution_kernel,
                           normalize_kernel=True)

        self = Projection(newdata, unit=self.unit, wcs=self.wcs,
                          meta=self.meta, header=self.header,
                          beam=beam)

        return self

    def reproject(self, header, order='bilinear'):
        """
        Reproject the image into a new header.

        Parameters
        ----------
        header : `astropy.io.fits.Header`
            A header specifying a cube in valid WCS
        order : int or str, optional
            The order of the interpolation (if ``mode`` is set to
            ``'interpolation'``). This can be either one of the following
            strings:

                * 'nearest-neighbor'
                * 'bilinear'
                * 'biquadratic'
                * 'bicubic'

            or an integer. A value of ``0`` indicates nearest neighbor
            interpolation.
        """

        self._raise_wcs_no_celestial()

        try:
            from reproject.version import version
        except ImportError:
            raise ImportError("Requires the reproject package to be"
                              " installed.")

        # Need version > 0.2 to work with cubes
        from distutils.version import LooseVersion
        if LooseVersion(version) < "0.3":
            raise Warning("Requires version >=0.3 of reproject. The current "
                          "version is: {}".format(version))

        from reproject import reproject_interp

        # TODO: Find the minimal footprint that contains the header and only reproject that
        # (see FITS_tools.regrid_cube for a guide on how to do this)

        newwcs = wcs.WCS(header)
        shape_out = [header['NAXIS{0}'.format(i + 1)] for i in range(header['NAXIS'])][::-1]

        newproj, newproj_valid = reproject_interp((self.value,
                                                   self.header),
                                                  newwcs,
                                                  shape_out=shape_out,
                                                  order=order)

        self = Projection(newproj, unit=self.unit, wcs=newwcs,
                          meta=self.meta, header=header,
                          read_beam=True)

        return self

    def subimage(self, xlo='min', xhi='max', ylo='min', yhi='max'):
        """
        Extract a region spatially.

        Parameters
        ----------
        [xy]lo/[xy]hi : int or `astropy.units.Quantity` or `min`/`max`
            The endpoints to extract.  If given as a quantity, will be
            interpreted as World coordinates.  If given as a string or
            int, will be interpreted as pixel coordinates.
        """

        self._raise_wcs_no_celestial()

        limit_dict = {'xlo': 0 if xlo == 'min' else xlo,
                      'ylo': 0 if ylo == 'min' else ylo,
                      'xhi': self.shape[1] if xhi == 'max' else xhi,
                      'yhi': self.shape[0] if yhi == 'max' else yhi}
        dims = {'x': 1,
                'y': 0}

        for val in (xlo, ylo, xhi, yhi):
            if hasattr(val, 'unit') and not val.unit.is_equivalent(u.degree):
                raise u.UnitsError("The X and Y slices must be specified in "
                                   "degree-equivalent units.")

        for lim in limit_dict:
            limval = limit_dict[lim]
            if hasattr(limval, 'unit'):
                dim = dims[lim[0]]
                sl = [slice(0, 1)]
                sl.insert(dim, slice(None))
                spine = self.world[sl][dim]
                val = np.argmin(np.abs(limval - spine))
                if limval > spine.max() or limval < spine.min():
                    pass
                    # log.warn("The limit {0} is out of bounds."
                    #          "  Using min/max instead.".format(lim))
                if lim[1:] == 'hi':
                    # End-inclusive indexing: need to add one for the high
                    # slice
                    limit_dict[lim] = val + 1
                else:
                    limit_dict[lim] = val

        slices = [slice(limit_dict[xx + 'lo'], limit_dict[xx + 'hi'])
                  for xx in 'yx']

        return self[slices]

    def to(self, unit, equivalencies=[], freq=None):
        """
        Return a new `~spectral_cube.lower_dimensional_structures.Projection`
        of the same class with the specified unit.

        See `astropy.units.Quantity.to` for further details.
        """

        return super(Projection, self).to(unit, equivalencies, freq)

# A slice is just like a projection in every way
class Slice(Projection):
    pass


class OneDSpectrum(LowerDimensionalObject, MaskableArrayMixinClass,
                   SpectralAxisMixinClass):

    def __new__(cls, value, unit=None, dtype=None, copy=True, wcs=None,
                meta=None, mask=None, header=None, spectral_unit=None,
                fill_value=np.nan, beams=None, wcs_tolerance=0.0):

        #log.debug("Creating a OneDSpectrum with __new__")

        if np.asarray(value).ndim != 1:
            raise ValueError("value should be a 1-d array")

        if wcs is not None and wcs.wcs.naxis != 1:
            raise ValueError("wcs should have two dimension")

        self = u.Quantity.__new__(cls, value, unit=unit, dtype=dtype,
                                  copy=copy).view(cls)
        self._wcs = wcs
        self._meta = {} if meta is None else meta
        self._wcs_tolerance = wcs_tolerance

        if mask is None:
            mask = BooleanArrayMask(np.ones_like(self.value, dtype=bool),
                                    self._wcs, shape=self.value.shape)
        elif isinstance(mask, np.ndarray):
            if mask.shape != self.value.shape:
                raise ValueError("Mask shape must match the spectrum shape.")
            mask = BooleanArrayMask(mask, self._wcs, shape=self.value.shape)
        elif isinstance(mask, MaskBase):
            pass
        else:
            raise TypeError("mask of type {} is not a supported mask "
                            "type.".format(type(mask)))

        # Validate the mask before setting
        mask._validate_wcs(new_data=self.value, new_wcs=self._wcs,
                           wcs_tolerance=self._wcs_tolerance)

        self._mask = mask
        self._fill_value = fill_value
        if header is not None:
            self._header = header
        else:
            self._header = Header()

        self._spectral_unit = spectral_unit

        if spectral_unit is None:
            if 'CUNIT1' in self._header:
                self._spectral_unit = u.Unit(self._header['CUNIT1'])
            elif self._wcs is not None:
                self._spectral_unit = u.Unit(self._wcs.wcs.cunit[0])

        if beams is not None:
            self.beams = beams

        # HACK: OneDSpectrum should eventually become not-a-quantity
        # Maybe it should be a u.Quantity(np.ma)?
        self._data = self.value

        return self

    def __repr__(self):
        prefixstr = '<' + self.__class__.__name__ + ' '
        arrstr = np.array2string(self.filled_data[:].value, separator=',',
                                 prefix=prefixstr)
        return '{0}{1}{2:s}>'.format(prefixstr, arrstr, self._unitstr)

    @staticmethod
    def from_hdu(hdu):
        '''
        Return a OneDSpectrum from a FITS HDU or HDU list.
        '''

        if isinstance(hdu, HDUList):
            hdul = hdu
            hdu = hdul[0]
        else:
            hdul = HDUList([hdu])

        if not len(hdu.data.shape) == 1:
            raise ValueError("HDU must contain one-dimensional data.")

        meta = {}

        mywcs = wcs.WCS(hdu.header)

        if "BUNIT" in hdu.header:
            unit = convert_bunit(hdu.header["BUNIT"])
            meta["BUNIT"] = hdu.header["BUNIT"]
        else:
            unit = None

        beams = cube_utils.try_load_beams(hdul)

        self = OneDSpectrum(hdu.data, unit=unit, wcs=mywcs, meta=meta,
                            header=hdu.header, beams=beams)

        return self

    @property
    def header(self):
        header = self._header
        # This inplace update is OK; it's not bad to overwrite WCS in this
        # header
        if self.wcs is not None:
            header.update(self.wcs.to_header())
        header['BUNIT'] = self.unit.to_string(format='fits')
        header.insert(2, Card(keyword='NAXIS', value=self.ndim))
        for ind,sh in enumerate(self.shape[::-1]):
            header.insert(3+ind, Card(keyword='NAXIS{0:1d}'.format(ind+1),
                                      value=sh))

        # Preserve the spectrum's spectral units
        if 'CUNIT1' in header and self._spectral_unit != u.Unit(header['CUNIT1']):
            spectral_scale = spectral_axis.wcs_unit_scale(self._spectral_unit)
            header['CDELT1'] *= spectral_scale
            header['CRVAL1'] *= spectral_scale
            header['CUNIT1'] = self.spectral_axis.unit.to_string(format='FITS')

        return header


    @property
    def spectral_axis(self):
        """
        A `~astropy.units.Quantity` array containing the central values of
        each channel along the spectral axis.
        """

        if self._wcs is None:
            spec_axis = np.arange(self.size) * u.dimensionless_unscaled
        else:
            spec_axis = self.wcs.wcs_pix2world(np.arange(self.size), 0)[0] * \
                u.Unit(self.wcs.wcs.cunit[0])
            if self._spectral_unit is not None:
                spec_axis = spec_axis.to(self._spectral_unit)

        return spec_axis

    def quicklook(self, filename=None, drawstyle='steps-mid', **kwargs):
        """
        Plot the spectrum with current spectral units in the currently open
        figure

        kwargs are passed to `matplotlib.pyplot.plot`

        Parameters
        ----------
        filename : str or Non
            Optional - the filename to save the quicklook to.
        """
        from matplotlib import pyplot
        ax = pyplot.gca()
        ax.plot(self.spectral_axis, self.filled_data[:].value,
                drawstyle=drawstyle, **kwargs)
        ax.set_xlabel(self.spectral_axis.unit.to_string(format='latex'))
        ax.set_ylabel(self.unit)
        if filename is not None:
            pyplot.gcf().savefig(filename)


    def with_spectral_unit(self, unit, velocity_convention=None,
                           rest_value=None):

        newwcs, newmeta = self._new_spectral_wcs(unit,
                                                 velocity_convention=velocity_convention,
                                                 rest_value=rest_value)

        newheader = self._nowcs_header.copy()
        newheader.update(newwcs.to_header())
        wcs_cunit = u.Unit(newheader['CUNIT1'])
        newheader['CUNIT1'] = unit.to_string(format='FITS')
        newheader['CDELT1'] *= wcs_cunit.to(unit)

        if self._mask is not None:
            newmask = self._mask.with_spectral_unit(unit,
                                                    velocity_convention=velocity_convention,
                                                    rest_value=rest_value)
            newmask._wcs = newwcs
        else:
            newmask = None

        return self._new_spectrum_with(wcs=newwcs, spectral_unit=unit,
                                       mask=newmask, meta=newmeta,
                                       header=newheader)

    def __getitem__(self, key, **kwargs):
        try:
            beams = self.beams[key]
        except (AttributeError,TypeError):
            beams = None

        new_qty = super(OneDSpectrum, self).__getitem__(key, beams=beams)

        if isinstance(key, slice):

            new = self.__class__(value=new_qty.value,
                                 unit=new_qty.unit,
                                 copy=False,
                                 wcs=wcs_utils.slice_wcs(self._wcs, key,
                                                         shape=self.shape),
                                 meta=self._meta,
                                 mask=(self._mask[key]
                                       if self._mask is not nomask
                                       else nomask),
                                 header=self._header,
                                 wcs_tolerance=self._wcs_tolerance,
                                 fill_value=self.fill_value,
                                 **kwargs)

            return new
        else:
            if self._mask is not nomask:
                # Kind of a hack; this is probably inefficient
                bad = self._mask.exclude()[key]
                new_qty[bad] = np.nan
            return new_qty

    @property
    def hdu(self):
        if hasattr(self, 'beams'):
            warnings.warn("There are multiple beams for this spectrum that "
                          "are being ignored when creating the HDU.")
        return super(OneDSpectrum, self).hdu

    @property
    def hdulist(self):
        with warnings.catch_warnings():
            warnings.simplefilter("ignore")
            hdu = self.hdu

        beamhdu = cube_utils.beams_to_bintable(self.beams)

        return HDUList([hdu, beamhdu])

    def spectral_interpolate(self, spectral_grid,
                             suppress_smooth_warning=False,
                             fill_value=None):
        """
        Resample the spectrum onto a specific grid

        Parameters
        ----------
        spectral_grid : array
            An array of the spectral positions to regrid onto
        suppress_smooth_warning : bool
            If disabled, a warning will be raised when interpolating onto a
            grid that does not nyquist sample the existing grid.  Disable this
            if you have already appropriately smoothed the data.
        fill_value : float
            Value for extrapolated spectral values that lie outside of
            the spectral range defined in the original data.  The
            default is to use the nearest spectral channel in the
            cube.

        Returns
        -------
        spectrum : OneDSpectrum
        """

        assert spectral_grid.ndim == 1

        inaxis = self.spectral_axis.to(spectral_grid.unit)

        indiff = np.mean(np.diff(inaxis))
        outdiff = np.mean(np.diff(spectral_grid))

        # account for reversed axes
        if outdiff < 0:
            spectral_grid = spectral_grid[::-1]
            outdiff = np.mean(np.diff(spectral_grid))
            outslice = slice(None, None, -1)
        else:
            outslice = slice(None, None, 1)

        specslice = slice(None) if indiff >= 0 else slice(None, None, -1)
        inaxis = inaxis[specslice]
        indiff = np.mean(np.diff(inaxis))

        # insanity checks
        if indiff < 0 or outdiff < 0:
            raise ValueError("impossible.")

        assert np.all(np.diff(spectral_grid) > 0)
        assert np.all(np.diff(inaxis) > 0)

        np.testing.assert_allclose(np.diff(spectral_grid), outdiff,
                                   err_msg="Output grid must be linear")

        if outdiff > 2 * indiff and not suppress_smooth_warning:
            warnings.warn("Input grid has too small a spacing. The data should "
                          "be smoothed prior to resampling.")

        newspec = np.empty([spectral_grid.size], dtype=self.dtype)
        newmask = np.empty([spectral_grid.size], dtype='bool')

        newspec[outslice] = np.interp(spectral_grid.value, inaxis.value,
                                      self.filled_data[specslice].value,
                                      left=fill_value, right=fill_value)
        mask = self.mask.include()

        if all(mask):
            newmask = np.ones([spectral_grid.size], dtype='bool')
        else:
            interped = np.interp(spectral_grid.value,
                                 inaxis.value, mask[specslice]) > 0
            newmask[outslice] = interped

        newwcs = self.wcs.deepcopy()
        newwcs.wcs.crpix[0] = 1
        newwcs.wcs.crval[0] = spectral_grid[0].value if outslice.step > 0 \
            else spectral_grid[-1].value

        newwcs.wcs.cunit[0] = spectral_grid.unit.to_string(format='FITS')
        newwcs.wcs.cdelt[0] = outdiff.value if outslice.step > 0 \
            else -outdiff.value

        newwcs.wcs.set()

        newheader = self._nowcs_header.copy()
        newheader.update(newwcs.to_header())
        wcs_cunit = u.Unit(newheader['CUNIT1'])
        newheader['CUNIT1'] = spectral_grid.unit.to_string(format='FITS')
        newheader['CDELT1'] *= wcs_cunit.to(spectral_grid.unit)

        newbmask = BooleanArrayMask(newmask, wcs=newwcs)

        return self._new_spectrum_with(data=newspec, wcs=newwcs, mask=newbmask,
                                       header=newheader,
                                       spectral_unit=spectral_grid.unit)

    def spectral_smooth(self, kernel,
                        convolve=convolution.convolve,
                        **kwargs):
        """
        Smooth the spectrum

        Parameters
        ----------
        kernel : `~astropy.convolution.Kernel1D`
            A 1D kernel from astropy
        convolve : function
            The astropy convolution function to use, either
            `astropy.convolution.convolve` or
            `astropy.convolution.convolve_fft`
        kwargs : dict
            Passed to the convolve function
        """

        newspec = convolve(self.value, kernel, normalize_kernel=True, **kwargs)

        return self._new_spectrum_with(data=newspec)

    def to(self, unit, equivalencies=[]):
        """
        Return a new `~spectral_cube.lower_dimensional_structures.OneDSpectrum`
        of the same class with the specified unit.
        See `astropy.units.Quantity.to` for further details.
        """

        return super(OneDSpectrum, self).to(unit, equivalencies, freq=None)

    def with_fill_value(self, fill_value):
        """
        Create a new :class:`OneDSpectrum` with a different ``fill_value``.
        """
        return self._new_spectrum_with(fill_value=fill_value)

    def _new_spectrum_with(self, data=None, wcs=None, mask=None, meta=None,
                           fill_value=None, spectral_unit=None, unit=None,
                           header=None, wcs_tolerance=None, **kwargs):

        data = self._data if data is None else data
        if unit is None and hasattr(data, 'unit'):
            if data.unit != self.unit:
                raise u.UnitsError("New data unit '{0}' does not"
                                   " match unit '{1}'.  You can"
                                   " override this by specifying the"
                                   " `unit` keyword."
                                   .format(data.unit, self.unit))
            unit = data.unit
        elif unit is None:
            unit = self.unit
        elif unit is not None:
            # convert string units to Units
            if not isinstance(unit, u.Unit):
                unit = u.Unit(unit)

            if hasattr(data, 'unit'):
                if u.Unit(unit) != data.unit:
                    raise u.UnitsError("The specified new cube unit '{0}' "
                                       "does not match the input unit '{1}'."
                                       .format(unit, data.unit))
            else:
                data = u.Quantity(data, unit=unit, copy=False)

        wcs = self._wcs if wcs is None else wcs
        mask = self._mask if mask is None else mask
        if meta is None:
            meta = {}
            meta.update(self._meta)
        if unit is not None:
            meta['BUNIT'] = unit.to_string(format='FITS')

        fill_value = self._fill_value if fill_value is None else fill_value
        spectral_unit = self._spectral_unit if spectral_unit is None else u.Unit(spectral_unit)

        spectrum = self.__class__(value=data, wcs=wcs, mask=mask, meta=meta,
                                  unit=unit, fill_value=fill_value,
                                  header=header or self._header,
                                  wcs_tolerance=wcs_tolerance or self._wcs_tolerance,
                                  **kwargs)
        spectrum._spectral_unit = spectral_unit

        return spectrum

    def __getattribute__(self, attrname):
        # This is a hack to handle dimensionality-reducing functions
        # We want spectrum.max() to return a Quantity, not a spectrum
        # Long-term, we really want `OneDSpectrum` to not inherit from
        # `Quantity`, but for now this approach works.... we just have
        # to add more functions to this list.
        if attrname in ('min', 'max', 'std', 'mean', 'sum', 'cumsum',
                        'nansum', 'ptp', 'var'):
            return getattr(self.quantity, attrname)
        else:
            return super(OneDSpectrum, self).__getattribute__(attrname)

    def __array_finalize__(self, obj):
        #from astropy import log
        #log.debug("in OneDSpectrum, Finalizing self={0}{1} obj={2}{3}"
        #          .format(self, type(self), obj, type(obj)))
        self._fill_value = getattr(obj, '_fill_value', np.nan)
        self._data = self.view(np.ndarray)
        self._wcs_tolerance = getattr(obj, '_wcs_tolerance', 0.0)
        super(OneDSpectrum, self).__array_finalize__(obj)

class VaryingResolutionOneDSpectrum(OneDSpectrum, MultiBeamMixinClass):
    pass<|MERGE_RESOLUTION|>--- conflicted
+++ resolved
@@ -220,21 +220,14 @@
                         raise u.UnitsError("freq must be given in equivalent "
                                            "frequency units.")
 
-<<<<<<< HEAD
                 bmequiv = self.beam.jtok_equiv(freq)
+                # backport to handle astropy < 3: the beam equivalency was only
+                # modified to handle jy/beam in astropy 3
+                if bmequiv[0] == u.Jy:
+                    bmequiv.append([u.Jy/u.beam, u.K, bmequiv[2], bmequiv[3]])
+
                 factor = brightness_unit.to(unit,
                                             equivalencies=bmequiv + list(equivalencies))
-=======
-            bmequiv = self.beam.jtok_equiv(freq)
-
-            # backport to handle astropy < 3: the beam equivalency was only
-            # modified to handle jy/beam in astropy 3
-            if bmequiv[0] == u.Jy:
-                bmequiv.append([u.Jy/u.beam, u.K, bmequiv[2], bmequiv[3]])
-
-            factor = brightness_unit.to(unit,
-                                        equivalencies=bmequiv + list(equivalencies))
->>>>>>> 50596948
 
         else:
             # scaling factor
