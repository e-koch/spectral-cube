--- conflicted
+++ resolved
@@ -256,7 +256,6 @@
 
     assert (p == p_new).all()
 
-<<<<<<< HEAD
 
 @pytest.mark.skipif('not RADIO_BEAM_INSTALLED')
 @pytest.mark.parametrize(('LDO', 'data'),
@@ -314,7 +313,7 @@
         proj.subimage(xlo=1, xhi=3)
 
     assert exc.value.args[0] == ("WCS does not contain two spatial axes.")
-=======
+
 @pytest.mark.xfail
 def test_mask_convolve():
     # Numpy is fundamentally incompatible with the objects we have created.
@@ -347,5 +346,4 @@
     new_xaxis = test_wcs_1.wcs_pix2world(np.linspace(0,11,23), 0)[0] * u.Unit(test_wcs_1.wcs.cunit[0])
     new_spec = spec.spectral_interpolate(new_xaxis)
 
-    np.testing.assert_allclose(new_spec, np.linspace(0,11,23)*u.Jy)
->>>>>>> 8968ff84
+    np.testing.assert_allclose(new_spec, np.linspace(0,11,23)*u.Jy)