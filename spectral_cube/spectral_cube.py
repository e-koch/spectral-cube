--- conflicted
+++ resolved
@@ -135,14 +135,11 @@
         #assert mask._wcs == self._wcs
         self._fill_value = fill_value
 
-<<<<<<< HEAD
-        # Beam loading must happen *after* WCS is read
-=======
         self._header = Header() if header is None else header
         if not isinstance(self._header, Header):
             raise TypeError("If a header is given, it must be a fits.Header")
 
->>>>>>> 0a566e22
+        # Beam loading must happen *after* WCS is read
         if read_beam:
             self._try_load_beam(header)
 
@@ -182,14 +179,6 @@
         else:
             self._unit = None
 
-<<<<<<< HEAD
-
-        self._header = Header() if header is None else header
-        if not isinstance(self._header, Header):
-            raise TypeError("If a header is given, it must be a fits.Header")
-
-=======
->>>>>>> 0a566e22
         # We don't pass the spectral unit via the initializer since the user
         # should be using ``with_spectral_unit`` if they want to set it.
         # However, we do want to keep track of what units the spectral axis
